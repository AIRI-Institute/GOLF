--- conflicted
+++ resolved
@@ -112,13 +112,8 @@
         self.n_quantiles = n_quantiles
 
         for i in range(self.n_nets):
-<<<<<<< HEAD
-            representation = backbones[backbone](activation='softplus', **backbone_args)
-            output_modules = [ 
-=======
             representation = backbones[backbone](**backbone_args)
             output_modules = [
->>>>>>> 642beb7b
                 spk.atomistic.Atomwise(
                     n_in=representation.n_atom_basis,
                     n_out=out_embedding_size,
