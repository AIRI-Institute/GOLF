import collections

import torch
from torch.nn.functional import mse_loss

<<<<<<< HEAD
from rl.utils import calculate_gradient_norm, get_lr_scheduler


class GD(object):
    def __init__(
        self,
        policy,
        actor_lr,
        batch_size=256,
        actor_clip_value=None,
        lr_scheduler=None,
        energy_loss_coef=0.01,
        force_loss_coef=0.99,
        total_steps=0
    ):
=======
from rl import DEVICE
from rl.utils import calculate_gradient_norm


class GD(object):
    def __init__(self, policy, actor_lr, batch_size=256, actor_clip_value=None, energy_loss_coef=0.01, force_loss_coef=1., group_by_n_atoms=False):
>>>>>>> 54f5fe20
        self.actor = policy.actor
        self.optimizer = torch.optim.Adam(self.actor.parameters(), lr=actor_lr)
        self.use_lr_scheduler = lr_scheduler is not None
        if self.use_lr_scheduler:
            lr_kwargs = {
                "gamma": 0.1,
                "total_steps": total_steps,
                "final_div_factor": 1e+3,
            }
            lr_kwargs['initial_lr'] = actor_lr
            self.actor_lr_scheduler = get_lr_scheduler(lr_scheduler, self.optimizer, **lr_kwargs)
        
        self.batch_size = batch_size
        self.actor_clip_value = actor_clip_value
        self.energy_loss_coef = energy_loss_coef
        self.force_loss_coef = force_loss_coef
        self.group_by_n_atoms = group_by_n_atoms
        self.total_it = 0

    def update(self, replay_buffer, *args):
        metrics = dict()
        state, force, energy = replay_buffer.sample(self.batch_size)

        if self.group_by_n_atoms:
            n_atoms_array = state['_atom_mask'].sum(-1).to(torch.int32).cpu().numpy()
            groups = collections.defaultdict(list)
            for idx, n_atoms in enumerate(n_atoms_array):
                groups[n_atoms].append(idx)

            energy_losses = []
            force_losses = []
            group_size = []
            for n_atoms, group in groups.items():
                group = torch.tensor(group, dtype=torch.int64, device=DEVICE)
                group_state = {}
                for key, value in state.items():
                    if key == 'cell':
                        group_state[key] = value[group].clone()
                    elif key in ('_atomic_numbers', '_positions', '_atom_mask'):
                        group_state[key] = value[group][:, :n_atoms].clone()
                    else:
                        group_state[key] = value[group][:, :n_atoms, :n_atoms - 1].clone()

                group_force = force[group][:, :n_atoms]
                group_energy = energy[group]

                output = self.actor(group_state, train=True)
                predicted_energy = output['energy']
                anti_gradient = output['anti_gradient']

                energy_loss = mse_loss(predicted_energy, group_energy)
                force_loss = mse_loss(anti_gradient, group_force)
                energy_losses.append(energy_loss)
                force_losses.append(force_loss)
                group_size.append(len(group))

            energy_losses = torch.stack(energy_losses)
            force_losses = torch.stack(force_losses)
            group_size = torch.tensor(group_size, device=DEVICE)

            energy_loss = torch.sum(energy_losses * group_size) / group_size.sum()
            force_loss = torch.sum(force_losses * group_size) / group_size.sum()
            metrics['n_batch_groups'] = len(groups)
        else:
            output = self.actor(state, train=True)
            predicted_energy = output['energy']
            anti_gradient = output['anti_gradient']

            energy_loss = mse_loss(predicted_energy, energy)
            force_loss = torch.mean(
                mse_loss(anti_gradient, force, reduction='none').sum(dim=(1, 2)) / state['_atom_mask'].sum(-1)
            )
            metrics['n_batch_groups'] = 1

<<<<<<< HEAD
        energy_loss = mse_loss(predicted_energy, energy)
        force_loss = torch.mean(
            mse_loss(anti_gradient, force, reduction='none').sum(dim=(1, 2)) / (3 * state['_atom_mask'].sum(-1))
        )
=======
>>>>>>> 54f5fe20
        loss = self.force_loss_coef * force_loss + self.energy_loss_coef * energy_loss
        if not torch.all(torch.isfinite(loss)):
            print(f'Nan in GD loss')
            return metrics

        metrics['loss'] = loss.item()
        metrics['energy_loss'] = energy_loss.item()
        metrics['force_loss'] = force_loss.item()
        metrics['energy_loss_contrib'] = energy_loss.item() * self.energy_loss_coef
        metrics['force_loss_contrib'] = force_loss.item() * self.force_loss_coef

        self.optimizer.zero_grad()
        loss.backward()
        if self.actor_clip_value is not None:
            metrics['grad_norm'] = torch.nn.utils.clip_grad_norm_(self.actor.parameters(), self.actor_clip_value).item()
        else:
            metrics['grad_norm'] = calculate_gradient_norm(self.actor).item()

        self.optimizer.step()

        self.total_it += 1
        return metrics

    def save(self, filename):
        self.light_save(filename)
        torch.save(self.optimizer.state_dict(), f'{filename}_optimizer')

    def light_save(self, filename):
        torch.save(self.actor.state_dict(), f'{filename}_actor')

    def load(self, filename):
        self.light_load(filename)
        self.optimizer.load_state_dict(torch.load(f'{filename}_optimizer'))

    def light_load(self, filename):
        self.actor.load_state_dict(torch.load(f'{filename}_actor'))<|MERGE_RESOLUTION|>--- conflicted
+++ resolved
@@ -3,7 +3,8 @@
 import torch
 from torch.nn.functional import mse_loss
 
-<<<<<<< HEAD
+from rl import DEVICE
+from rl.utils import calculate_gradient_norm
 from rl.utils import calculate_gradient_norm, get_lr_scheduler
 
 
@@ -17,16 +18,9 @@
         lr_scheduler=None,
         energy_loss_coef=0.01,
         force_loss_coef=0.99,
-        total_steps=0
+        total_steps=0,
+        group_by_n_atoms=False
     ):
-=======
-from rl import DEVICE
-from rl.utils import calculate_gradient_norm
-
-
-class GD(object):
-    def __init__(self, policy, actor_lr, batch_size=256, actor_clip_value=None, energy_loss_coef=0.01, force_loss_coef=1., group_by_n_atoms=False):
->>>>>>> 54f5fe20
         self.actor = policy.actor
         self.optimizer = torch.optim.Adam(self.actor.parameters(), lr=actor_lr)
         self.use_lr_scheduler = lr_scheduler is not None
@@ -38,7 +32,7 @@
             }
             lr_kwargs['initial_lr'] = actor_lr
             self.actor_lr_scheduler = get_lr_scheduler(lr_scheduler, self.optimizer, **lr_kwargs)
-        
+
         self.batch_size = batch_size
         self.actor_clip_value = actor_clip_value
         self.energy_loss_coef = energy_loss_coef
@@ -78,7 +72,7 @@
                 anti_gradient = output['anti_gradient']
 
                 energy_loss = mse_loss(predicted_energy, group_energy)
-                force_loss = mse_loss(anti_gradient, group_force)
+                force_loss = mse_loss(anti_gradient, group_force) / 3
                 energy_losses.append(energy_loss)
                 force_losses.append(force_loss)
                 group_size.append(len(group))
@@ -97,20 +91,13 @@
 
             energy_loss = mse_loss(predicted_energy, energy)
             force_loss = torch.mean(
-                mse_loss(anti_gradient, force, reduction='none').sum(dim=(1, 2)) / state['_atom_mask'].sum(-1)
+                mse_loss(anti_gradient, force, reduction='none').sum(dim=(1, 2)) / (3 * state['_atom_mask'].sum(-1))
             )
             metrics['n_batch_groups'] = 1
 
-<<<<<<< HEAD
-        energy_loss = mse_loss(predicted_energy, energy)
-        force_loss = torch.mean(
-            mse_loss(anti_gradient, force, reduction='none').sum(dim=(1, 2)) / (3 * state['_atom_mask'].sum(-1))
-        )
-=======
->>>>>>> 54f5fe20
         loss = self.force_loss_coef * force_loss + self.energy_loss_coef * energy_loss
         if not torch.all(torch.isfinite(loss)):
-            print(f'Nan in GD loss')
+            print(f'Non finite values in GD loss')
             return metrics
 
         metrics['loss'] = loss.item()
