--- conflicted
+++ resolved
@@ -321,11 +321,7 @@
 
     start_time = datetime.datetime.strftime(datetime.datetime.now(), '%Y_%m_%d_%H_%M_%S')
     if args.load_model is not None:
-<<<<<<< HEAD
-        exp_folder = args.load_model.split('/')[-2]
-=======
         exp_folder = Path(args.load_model.split('/')[-2])
->>>>>>> 958c8f9c
         print(exp_folder)
     else:
         exp_folder = log_dir / f'{args.exp_name}_{start_time}_{args.seed}'
